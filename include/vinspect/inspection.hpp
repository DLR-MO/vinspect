// SPDX-FileCopyrightText: 2024 Marc Bestmann <marc.bestmann@dlr.de>
//
// SPDX-License-Identifier: MIT

#ifndef VINSPECT__INSPECTION_H_
#define VINSPECT__INSPECTION_H_

#include <algorithm>
#include <atomic>
#include <cmath>
#include <cstdio>
#include <cstdlib>
#include <ctime>
#include <filesystem>
#include <fstream>
#include <iostream>
#include <map>
#include <memory>
#include <mutex>
#include <string>
#include <thread>
#include <tuple>
#include <unistd.h>
#include <vector>

#include <fmt/format.h>
#include <nlohmann/json.hpp>

#include "rocksdb/db.h"
#include "rocksdb/options.h"

#include "open3d/Open3D.h"
#include "open3d/geometry/TriangleMesh.h"
#include "open3d/io/ModelIO.h"
<<<<<<< HEAD
#include "open3d/pipelines/integration/TSDFVolume.h"

#include "vinspect/sensors.hpp"
=======
>>>>>>> a6852653
#include "vinspect/pose_tree/octree.h"
#include "vinspect/pose_tree/octree_container.h"
#include "vinspect/utils.hpp"

#include "dense.pb.h"

#include <unsupported/Eigen/EulerAngles>
/*
The unsupported implementation for Euler angles is used in this software because the standard
implementation uses the ranges [0:pi]x[-pi:pi]x[-pi:pi], but with these ranges ambiguous
representations can be achieved. The unsupported implementation overcomes this
problem by using the ranges [-pi, pi], [-pi/2, pi/2], [-pi, pi].

https://eigen.tuxfamily.org/dox/unsupported/group__EulerAngles__Module.html
*/

#define OCTREE_DEPTH 10
#define MAX_POSES_IN_LEAF 21

#define DB_NUMBER_DIGITS_FOR_IDX 24

#define DB_KEY_STATIC_METADATA std::string("/metadata/static")
#define DB_KEY_REFERENCE_MESH std::string("/reference/mesh")
#define DB_KEY_SPARSE_DATA_PREFIX std::string("/data/sparse/")
#define DB_KEY_DENSE_DATA_PREFIX std::string("/data/dense/")

using json = nlohmann::json;

namespace vinspect
{
  /** Decides which device (CPU, GPU) to use. */
std::string selectDevice();

/**
 *Class for storing and accessing the inspection data.
 **/
class Inspection
{
public:
  /**
   * Constructor for the Inspection class. 
   * @param sparse_value_infos The sparse values / data types used for the inspection.
   * @param dense_sensors The dense sensors used for the inspection.
   * @param mesh The reference mesh of the part that should be inspected.
   * @param save_path The path where the inspection data should be saved.
   * @param inspection_space_3d_min Defines the space in which measurements are recorded
   * @param inspection_space_3d_max Defines the space in which measurements are recorded
   * @param inspection_space_6d_min Defines the space in which pose measurements are recorded
   * @param inspection_space_6d_max Defines the space in which pose measurements are recorded
   **/
  Inspection(
    std::vector<SparseValueInfo> sparse_value_infos,
    std::vector<DenseSensor> dense_sensors,
    open3d::geometry::TriangleMesh mesh,
    std::string save_path, 
    std::array<double, 3> inspection_space_3d_min = {-1, -1, -1},
    std::array<double, 3> inspection_space_3d_max = {1, 1, 1}, 
    std::array<double, 6> inspection_space_6d_min = {-1, -1, -1, -1, -1, -1}, 
    std::array<double, 6> inspection_space_6d_max = {1, 1, 1, 1, 1, 1}
  );

  Inspection(
    std::vector<SparseValueInfo> sparse_value_infos,
    std::vector<DenseSensor> dense_sensors,
    std::string mesh_file_path, 
    std::string save_path,
    std::array<double, 3> inspection_space_3d_min = {-1, -1, -1},
    std::array<double, 3> inspection_space_3d_max = {1, 1, 1}, 
    std::array<double, 6> inspection_space_6d_min = {-1, -1, -1, -1, -1, -1}, 
    std::array<double, 6> inspection_space_6d_max = {1, 1, 1, 1, 1, 1}
  );

  Inspection(const std::string &file_path);

  // Allow move
  Inspection(Inspection&&) = default;
  Inspection& operator=(Inspection&&)      = default;

  // Prohibit copy
  Inspection(const Inspection&) = delete;
  Inspection& operator=(const Inspection&) = delete;

  std::string toString() const;

  /**
   * Returns reference to the open3d mesh
   * @return open3d mesh
   */
  open3d::geometry::TriangleMesh getMesh() const;

  inline bool getDenseUsage() const { return dense_sensors_.size() > 0; }

  /**
   * Returns the dense sensor object given an id
   * @param sensor_id sensor id
   * @return sensor object
   */
  DenseSensor getDenseSensor(int sensor_id) const {
    for (const auto& sensor : dense_sensors_) {
      if (sensor.getId() == sensor_id)
      {
        return sensor;
      }
    }
    throw std::runtime_error(fmt::format("No dense sensor with ID {}!", sensor_id));
  }

  /**
   * Returns the id of the closest sparse measurement to the given position.
   * @param position 3d position
   * @return id of the closest sparse measurement
   */
  int getClosestSparseMeasurement(const std::array<double, 3> & position) const;

  /**
   * Returns  sparse measurements in the given radius
   * @param position 3d position
   * @param radius maximum distance to be considered at this position
   * @return ids of the sparse measurements in the radius
   */
  std::vector<uint64_t> getSparseMeasurementsInRadius(
    const std::array<double, 3> & position, double radius) const;

  /**
   * Returns all datapoints at the given position
   * @param position 3d position
   * @param radius maximum distance to be considered at this position
   * @return numpy array of values at the given position
   */
  std::vector<double> getSparseValuesAtPosition(
    const std::string & value_name, const std::array<double, 3> & position, double radius) const;
  std::vector<double> getSparseValuesForIds(
    const std::string & value_name, const std::vector<uint64_t> & ids) const;

  /**
   * Returns the id of the closest sparse measurement to the given position.
   * @param pose 6d pose
   * @return id of the closest sparse measurement
   */
  int getClosestDenseMeasurement(const std::array<double, 6> & pose) const;

  /**
   * Returns the id of the closest sparse measurement to the given position.
   * @param pose 7d quaternion pose
   * @return id of the closest sparse measurement
   */
  int getClosestDenseMeasurement(const std::array<double, 7> & quat_pose) const;

  inline uint64_t getDenseDataCount() const {return dense_data_count_;}

  /**
   * Returns all dense at the given position.
   * @param position 6d pose
   * @param radius maximum distance to be considered at this position
   * @return numpy array of dense measurements at the given position
   */
  std::vector<double> getDenseAtPose(
    const std::array<double, 6> & pose, double radius) const;

  /**
   * Returns a image retrieved from the database based on the given id.
   * @param sample_id id of the sample
   * @return image as a std::vector<std::vector<uint8_t>>
   */
  std::vector<std::vector<std::array<u_int8_t, 3>>> getImageFromId(const int sample_id) const;

  /**
   * Returns the pose which is retrieved from the database based on the given id.
   * @param sample_id id of the sample
   * @return image as a std::vector<std::vector<uint8_t>>
   */
  std::array<double, 6> getDensePoseFromId(const int sample_id) const;

  /**
   * Returns a percentage of all poses available.
   * @param percentage percentage poses requested
   * @return multiple arrays of 6D poses in a vector, as a std::vector<std::array<double, 6>>
   */
  std::vector<std::array<double, 6>> getMultiDensePoses(const int percentage) const;

  /**
   * Adds a new data point to the inspection
   * @param position 3d position
   * @param values numpy array of data values
   * @param raw_id id of the raw measurements
   * @param insert_in_octree can be set to false if the octree is later recreated to improve performance
   */
  void addSparseMeasurement(
    double timestamp, int sensor_id, const std::array<double, 3> & position,
    const std::array<double, 4> & orientation, const std::vector<double> & values,
    const Eigen::Vector3d & user_color = {0.0, 0.0, 0.0}, bool insert_in_octree = true)
  {
    addSparseMeasurementImpl(timestamp, sensor_id, position, orientation, values, user_color, insert_in_octree, true);
  }

  /**
   * Recreates the octrees. Useful if the inspection space should be adapted to the current data.
   */
  void recreateOctrees();
  void reinitializeTSDF(double voxel_length, double sdf_trunc);

  void clear();

<<<<<<< HEAD
  void addImage(
    const open3d::geometry::RGBDImage & image, const int sensor_id,
    const Eigen::Matrix4d & extrinsic_optical, const Eigen::Matrix4d & extrinsic_world)
  {
    addImageImpl(image, sensor_id, extrinsic_optical, extrinsic_world, true);
  }

  std::shared_ptr<open3d::geometry::TriangleMesh> extractDenseReconstruction() const;
  
  void saveDenseReconstruction(std::string filename) const;
=======
  void finish();

  /**
   * Extracts the pose from an 4D extrisic matrix
   * @param extrinsic_matrix extrinsic matrix
   * @return pose of with orientation as euler angles
   */
  std::array<double, 6> transformMatrixToPose(const Eigen::Matrix4d & extrinsic_matrix);
  std::array<double, 6> quatToEulerPose(const std::array<double, 7> quat_pose) const;
  std::array<double, 7> eulerToQuatPose(const std::array<double, 6> euler_pose) const;

  void integrateImage(
    const open3d::geometry::Image & color_img, open3d::geometry::Image depth_img, float depth_scale,
    float depth_trunc, const int sensor_id, const Eigen::Matrix4d & extrinsic_optical,
    const Eigen::Matrix4d & extrinsic_world);
  std::shared_ptr<open3d::geometry::TriangleMesh> extractDenseReconstruction();
  void saveDenseReconstruction(std::string filename);
>>>>>>> a6852653

  inline uint64_t getSparseDataCount() const {return sparse_data_count_;}
  inline const std::vector<std::array<double, 3>> & getSparsePosition() const
  {
    return sparse_position_;
  }
  inline const std::vector<std::array<double, 4>> & getSparseOrientation() const
  {
    return sparse_orientation_;
  }
  inline bool getSparseUsage() const { return sparse_value_infos_.size() > 0; }
  inline const std::vector<std::vector<double>> & getSparseValue() const {return sparse_value_;}
  inline const std::vector<Eigen::Vector3d> & getSparseUserColor() const
  {
    return sparse_user_color_;
  }
  inline const std::vector<double> & getSparseTimestamp() const {return sparse_timestamp_;}
  inline double getSparseMin(std::size_t dim) const
  {
    return sparse_min_values_[dim];
  }

  inline double getSparseMax(std::size_t dim) const
  {
    return sparse_max_values_[dim];
  }

  void setIntrinsic(open3d::camera::PinholeCameraIntrinsic intrinsic, int sensor_id)
  {
    intrinsic_[sensor_id] = intrinsic;
  }

<<<<<<< HEAD
  void setIntrinsic2( int sensor_id, int width, int height, double fx, double fy, double cx, double cy)
  {
    intrinsic_[sensor_id] = open3d::camera::PinholeCameraIntrinsic(width, height, fx, fy, cx, cy);
  }

  std::vector<std::string> getSparseUnits() {
    std::vector<std::string> sparse_units;
    for (const auto & value_info : sparse_value_infos_) {
      sparse_units.push_back(value_info.unit);
    }
    return sparse_units;
  }
=======
  void setIntrinsic2(
    int sensor_id, int width, int height, double fx, double fy, double cx,
    double cy)
  {
    intrinsic_[sensor_id] = open3d::camera::PinholeCameraIntrinsic(width, height, fx, fy, cx, cy);
    intrinsic_recieved_[sensor_id] = true;
  }

  std::vector<std::string> getSparseUnits() {return sparse_units_;}
>>>>>>> a6852653

  uint64_t getIntegratedImagesCount() {return dense_data_count_;}

private:
  /**
   * Loads or creates the DB file if it does not exist
   */
  void initDB(const std::string &file_path);

  /**
   * Shared setup code between the constructors
   */
  void setupSensors();

  /**
   * Stores the static meta data of the inspection
   * @return true if the save was successful
   */
  bool saveMetaData();

  /**
   * Stores mesh in the DB.
   * @param key the key under which the mesh should be stored
   * @param mesh the mesh to be stored
   */
<<<<<<< HEAD
  void storeMesh(const std::string &key, const open3d::geometry::TriangleMesh &mesh);

  /**
   * Loads a mesh from the DB.
   * @param key the key from which we want to load the mesh
   * @param mesh we load into this mesh
   */
  void loadMesh(const std::string &key, open3d::geometry::TriangleMesh &mesh);

  void addSparseMeasurementImpl(
    double timestamp, int sensor_id, const std::array<double, 3> & position,
    const std::array<double, 4> & orientation, const std::vector<double> & values,
    const Eigen::Vector3d & user_color = {0.0, 0.0, 0.0}, bool insert_in_octree = true, bool store_in_database = true);

  void addImageImpl(
    const open3d::geometry::RGBDImage & image, const int sensor_id,
    const Eigen::Matrix4d & extrinsic_optical, const Eigen::Matrix4d & extrinsic_world, bool store_in_database = true);


  std::vector<SparseValueInfo> sparse_value_infos_;
  std::vector<DenseSensor> dense_sensors_;
  uint64_t sparse_data_count_ = 0, dense_data_count_ = 0;
=======
  void appendSave(const std::string & filepath);

  open3d::core::Device device_;
  open3d::t::geometry::VoxelBlockGrid voxel_grid_;

  bool finished_;
  uint64_t sparse_data_count_, dense_data_count_;
  std::vector<SensorType> sensor_types_;
  std::vector<std::string> sparse_units_;
  bool sparse_usage_, dense_usage_, robot_usage_;
  SensorType dense_type_;
  std::vector<std::string> sparse_types_;
  std::vector<std::string> joint_names_;
>>>>>>> a6852653
  open3d::geometry::TriangleMesh reference_mesh_;
  OrthoTree::OctreePointC sparse_octree_;
  OrthoTree::TreePointPoseND<6, {0, 0, 0, 1, 1, 1}, std::ratio<1, 2>, double> dense_posetree_;
  std::vector<double> sparse_timestamp_, dense_timestamp_;
  std::vector<std::array<double, 3>> sparse_position_;
  std::vector<std::array<double, 6>> dense_pose_;
  std::vector<std::array<double, 4>> sparse_orientation_, dense_orientation_;
  std::vector<std::vector<double>> sparse_value_;
  std::vector<Eigen::Vector3d> sparse_user_color_;
  OrthoTree::BoundingBox3D inspection_space_3d_;
  OrthoTree::BoundingBoxND<6> inspection_space_6d_;
  std::vector<double> sparse_min_values_;
  std::vector<double> sparse_max_values_;
  std::unique_ptr<rocksdb::DB> db_;
  rocksdb::Options db_options_;
  rocksdb::Status db_status_;
  std::mutex mtx_;

<<<<<<< HEAD
  std::shared_ptr<open3d::pipelines::integration::ScalableTSDFVolume> tsdf_volume_;
  std::map<int, open3d::camera::PinholeCameraIntrinsic> intrinsic_;
=======
  std::vector<open3d::camera::PinholeCameraIntrinsic> intrinsic_;
  std::vector<bool> intrinsic_recieved_;
  uint64_t integrated_frames_;
>>>>>>> a6852653
  open3d::geometry::AxisAlignedBoundingBox crop_box_;
};
}  // namespace vinspect
#endif  // VINSPECT__INSPECTION_H_<|MERGE_RESOLUTION|>--- conflicted
+++ resolved
@@ -32,12 +32,8 @@
 #include "open3d/Open3D.h"
 #include "open3d/geometry/TriangleMesh.h"
 #include "open3d/io/ModelIO.h"
-<<<<<<< HEAD
-#include "open3d/pipelines/integration/TSDFVolume.h"
 
 #include "vinspect/sensors.hpp"
-=======
->>>>>>> a6852653
 #include "vinspect/pose_tree/octree.h"
 #include "vinspect/pose_tree/octree_container.h"
 #include "vinspect/utils.hpp"
@@ -68,9 +64,6 @@
 
 namespace vinspect
 {
-  /** Decides which device (CPU, GPU) to use. */
-std::string selectDevice();
-
 /**
  *Class for storing and accessing the inspection data.
  **/
@@ -237,11 +230,10 @@
    * Recreates the octrees. Useful if the inspection space should be adapted to the current data.
    */
   void recreateOctrees();
-  void reinitializeTSDF(double voxel_length, double sdf_trunc);
+  void reinitializeTSDF(double voxel_length);
 
   void clear();
 
-<<<<<<< HEAD
   void addImage(
     const open3d::geometry::RGBDImage & image, const int sensor_id,
     const Eigen::Matrix4d & extrinsic_optical, const Eigen::Matrix4d & extrinsic_world)
@@ -252,25 +244,6 @@
   std::shared_ptr<open3d::geometry::TriangleMesh> extractDenseReconstruction() const;
   
   void saveDenseReconstruction(std::string filename) const;
-=======
-  void finish();
-
-  /**
-   * Extracts the pose from an 4D extrisic matrix
-   * @param extrinsic_matrix extrinsic matrix
-   * @return pose of with orientation as euler angles
-   */
-  std::array<double, 6> transformMatrixToPose(const Eigen::Matrix4d & extrinsic_matrix);
-  std::array<double, 6> quatToEulerPose(const std::array<double, 7> quat_pose) const;
-  std::array<double, 7> eulerToQuatPose(const std::array<double, 6> euler_pose) const;
-
-  void integrateImage(
-    const open3d::geometry::Image & color_img, open3d::geometry::Image depth_img, float depth_scale,
-    float depth_trunc, const int sensor_id, const Eigen::Matrix4d & extrinsic_optical,
-    const Eigen::Matrix4d & extrinsic_world);
-  std::shared_ptr<open3d::geometry::TriangleMesh> extractDenseReconstruction();
-  void saveDenseReconstruction(std::string filename);
->>>>>>> a6852653
 
   inline uint64_t getSparseDataCount() const {return sparse_data_count_;}
   inline const std::vector<std::array<double, 3>> & getSparsePosition() const
@@ -303,7 +276,6 @@
     intrinsic_[sensor_id] = intrinsic;
   }
 
-<<<<<<< HEAD
   void setIntrinsic2( int sensor_id, int width, int height, double fx, double fy, double cx, double cy)
   {
     intrinsic_[sensor_id] = open3d::camera::PinholeCameraIntrinsic(width, height, fx, fy, cx, cy);
@@ -316,17 +288,6 @@
     }
     return sparse_units;
   }
-=======
-  void setIntrinsic2(
-    int sensor_id, int width, int height, double fx, double fy, double cx,
-    double cy)
-  {
-    intrinsic_[sensor_id] = open3d::camera::PinholeCameraIntrinsic(width, height, fx, fy, cx, cy);
-    intrinsic_recieved_[sensor_id] = true;
-  }
-
-  std::vector<std::string> getSparseUnits() {return sparse_units_;}
->>>>>>> a6852653
 
   uint64_t getIntegratedImagesCount() {return dense_data_count_;}
 
@@ -352,7 +313,6 @@
    * @param key the key under which the mesh should be stored
    * @param mesh the mesh to be stored
    */
-<<<<<<< HEAD
   void storeMesh(const std::string &key, const open3d::geometry::TriangleMesh &mesh);
 
   /**
@@ -375,21 +335,6 @@
   std::vector<SparseValueInfo> sparse_value_infos_;
   std::vector<DenseSensor> dense_sensors_;
   uint64_t sparse_data_count_ = 0, dense_data_count_ = 0;
-=======
-  void appendSave(const std::string & filepath);
-
-  open3d::core::Device device_;
-  open3d::t::geometry::VoxelBlockGrid voxel_grid_;
-
-  bool finished_;
-  uint64_t sparse_data_count_, dense_data_count_;
-  std::vector<SensorType> sensor_types_;
-  std::vector<std::string> sparse_units_;
-  bool sparse_usage_, dense_usage_, robot_usage_;
-  SensorType dense_type_;
-  std::vector<std::string> sparse_types_;
-  std::vector<std::string> joint_names_;
->>>>>>> a6852653
   open3d::geometry::TriangleMesh reference_mesh_;
   OrthoTree::OctreePointC sparse_octree_;
   OrthoTree::TreePointPoseND<6, {0, 0, 0, 1, 1, 1}, std::ratio<1, 2>, double> dense_posetree_;
@@ -403,20 +348,14 @@
   OrthoTree::BoundingBoxND<6> inspection_space_6d_;
   std::vector<double> sparse_min_values_;
   std::vector<double> sparse_max_values_;
+  open3d::core::Device o3d_device_;
+  open3d::t::geometry::VoxelBlockGrid voxel_grid_;
+  std::map<int, open3d::camera::PinholeCameraIntrinsic> intrinsic_;
+  open3d::geometry::AxisAlignedBoundingBox crop_box_;
   std::unique_ptr<rocksdb::DB> db_;
   rocksdb::Options db_options_;
   rocksdb::Status db_status_;
   std::mutex mtx_;
-
-<<<<<<< HEAD
-  std::shared_ptr<open3d::pipelines::integration::ScalableTSDFVolume> tsdf_volume_;
-  std::map<int, open3d::camera::PinholeCameraIntrinsic> intrinsic_;
-=======
-  std::vector<open3d::camera::PinholeCameraIntrinsic> intrinsic_;
-  std::vector<bool> intrinsic_recieved_;
-  uint64_t integrated_frames_;
->>>>>>> a6852653
-  open3d::geometry::AxisAlignedBoundingBox crop_box_;
 };
 }  // namespace vinspect
 #endif  // VINSPECT__INSPECTION_H_