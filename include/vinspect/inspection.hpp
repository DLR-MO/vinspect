--- conflicted
+++ resolved
@@ -257,17 +257,13 @@
     intrinsic_recieved_[sensor_id] = true;
   }
 
-<<<<<<< HEAD
   void setIntrinsic2( int sensor_id, int width, int height, double fx, double fy, double cx, double cy)
   {
     intrinsic_[sensor_id] = open3d::camera::PinholeCameraIntrinsic(width, height, fx, fy, cx, cy);
     intrinsic_recieved_[sensor_id] = true;
   }
 
-  std::vector<std::string> getSparseUnits() { return sparse_units_; }
-=======
   std::vector<std::string> getSparseUnits() {return sparse_units_;}
->>>>>>> e984ad88
 
   uint64_t getIntegratedImagesCount() {return integrated_frames_;}
 
