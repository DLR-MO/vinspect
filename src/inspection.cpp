--- conflicted
+++ resolved
@@ -25,47 +25,6 @@
   }
   json static_metadata = json::parse(serialized_meta_data);
 
-<<<<<<< HEAD
-  integrated_frames_ = 0;
-  if (dense_usage_) {
-    // todo would be good to handle sensors with different resolutions
-    dense_sensor_resolution_ = dense_sensor_resolution;
-    // todo the camera infos should be provided during construction
-    intrinsic_ =
-      std::vector<open3d::camera::PinholeCameraIntrinsic>(number_dense_sensors); //TODO should be able to handle different sensors with different calibrations
-    intrinsic_recieved_ = std::vector<bool>(number_dense_sensors);  // todo are these automatically initialized to false?
-    crop_box_ = open3d::geometry::AxisAlignedBoundingBox(
-      Eigen::Vector3d(
-        inspection_space_3d_min[0], inspection_space_3d_min[1],
-        inspection_space_3d_min[2]),
-      Eigen::Vector3d(
-        inspection_space_3d_max[0], inspection_space_3d_max[1],
-        inspection_space_3d_max[2]));
-    // todo we might also want to have multiple TSDF volumes for different dense sensor types,
-    // but also use multiple dense sensors of the same type for the same tsdf
-    // todo don't hardcode the parameters of the tsdf volume
-    tsdf_volume_ = std::make_shared<open3d::pipelines::integration::ScalableTSDFVolume>(
-      4.0 / 512.0, 0.04, open3d::pipelines::integration::TSDFVolumeColorType::RGB8);
-    // todo this octree would also need to store orientation
-    std::array<std::array<double, 6>, 0> constexpr poses;
-    dense_posetree_ = OrthoTree::TreePointPoseND<6, {0, 0, 0, 1, 1, 1}, std::ratio<1, 2>, double>();
-    dense_posetree_.Create(
-      dense_posetree_, poses, OCTREE_DEPTH, inspection_space_6d_,
-      MAX_POSES_IN_LEAF);
-    dense_data_count_ = 0;
-
-    //TODO Hard coded path until all in one save capability
-    db_options_.create_if_missing = true;
-    std::string rocksdb_file = "/tmp/vinspect_dense";
-    rocksdb::DB* db;
-    rocksdb::Status s = rocksdb::DB::Open(db_options_, rocksdb_file, &db);
-    db_ = std::unique_ptr<rocksdb::DB>(db);
-
-    if(!s.ok()) {
-      throw std::runtime_error("Could not open " + rocksdb_file +
-          ". Maybe the file exists and has wrong permissions.");
-    }
-=======
   std::cout << "--------- Metadata ----------" << std::endl;
 
   std::cout << serialized_meta_data << std::endl;
@@ -98,7 +57,6 @@
   }
   if(getDenseUsage()) {
     reinitializeTSDF(0.01); // TODO Store the original value
->>>>>>> 661eda62
   }
   std::cout << "Data loaded." << std::endl;
 }
@@ -799,122 +757,118 @@
   }
 }
 
-<<<<<<< HEAD
 void Inspection::saveDiconde(const std::string & folder_path)
 {
-  // Acquire mutex for the full save duration, so nothing changes during the saving process
-  std::lock_guard<std::mutex> lock(mtx_);
-
-  // Much of the meta data will be duplicated among the different diconde files, 
-  // so we should create the header first
-  // TODO
+  // // Acquire mutex for the full save duration, so nothing changes during the saving process
+  // std::lock_guard<std::mutex> lock(mtx_);
+
+  // // Much of the meta data will be duplicated among the different diconde files, 
+  // // so we should create the header first
+  // // TODO
   
   
-  // Save image series 
-  // Todo check if it is better to save them as individual files or as a series
-  // todo modify this if we have multiple sensors
-
-
-
-  auto cols = get<0>(dense_sensor_resolution_);
-  auto rows = get<1>(dense_sensor_resolution_);
-  uint8_t channels = 3;
-
-  // Create a new image data buffer
-  std::vector<u_int8_t> buf_color_imgs;
-
-  // Allocate enough memory for all images
-  buf_color_imgs.reserve(dense_data_count_ * rows *  cols * channels);
-
-  // Add every image
-  for (std::size_t i = 0; i < dense_data_count_; i++)
-  {
-    // Retrive the color image
-    auto img = getImageFromId(i);
-
-    // Add every pixel
-    for (int r_id = 0; r_id < rows; r_id++)
-    {
-      for (int c_id = 0; c_id < cols; c_id++)
-      {
-        auto pixel = img[r_id][c_id];
-        buf_color_imgs.insert(buf_color_imgs.end(),pixel.begin(),pixel.end());
-      }
-    }
-  }
-
-  std::string seriesUID, studyUID;
-
-  // ------------------------------------------------------------------
-  // 1. Create a DICOM dataset
-  // ------------------------------------------------------------------
-  std::cout << "Creating dataset" << std::endl;
-  DcmFileFormat fileformat;
-  DcmDataset *dataset = fileformat.getDataset();
-
-  // ------------------------------------------------------------------
-  // 2. Fill in patient / study / series meta information
-  //    (for a minimal example we only set a few attributes)
-  // ------------------------------------------------------------------
-  std::cout << "Add metadata" << std::endl;
-  dataset->putAndInsertString(DCM_PatientID, "0000");
-  dataset->putAndInsertString(DCM_PatientName, "Doe^John");
-
-  char uid[100];
-  dataset->putAndInsertString(DCM_SOPClassUID, UID_SecondaryCaptureImageStorage);
-  dataset->putAndInsertString(DCM_SOPInstanceUID, dcmGenerateUniqueIdentifier(uid, SITE_INSTANCE_UID_ROOT));
-  char seriesUid[100];
-  dcmGenerateUniqueIdentifier(seriesUid);
-  dataset->putAndInsertString(DCM_SeriesInstanceUID, seriesUid);
-
-  dataset->putAndInsertString(DCM_Modality, "OT");   // Other
-  dataset->putAndInsertString(DCM_ConversionType, "DV");
-
-  char studyInstanceUID[100];
-  dcmGenerateUniqueIdentifier(studyInstanceUID);
-  dataset->putAndInsertString(DCM_StudyInstanceUID, studyInstanceUID);
-
-
-  // ------------------------------------------------------------------
-  // 3. Set the image attributes
-  // ------------------------------------------------------------------
-  std::cout << "Setting image attributes" << std::endl;
-  dataset->putAndInsertUint16(DCM_Rows, rows);
-  dataset->putAndInsertUint16(DCM_Columns, cols);
-  dataset->putAndInsertUint16(DCM_SamplesPerPixel, 3);            // RGB
-  dataset->putAndInsertString(DCM_PhotometricInterpretation, "RGB");
-  dataset->putAndInsertUint16(DCM_BitsAllocated, 8);              // 8‑bit per channel
-  dataset->putAndInsertUint16(DCM_BitsStored, 8);
-  dataset->putAndInsertUint16(DCM_HighBit, 7);
-  dataset->putAndInsertUint16(DCM_PixelRepresentation, 0);       // unsigned
-  dataset->putAndInsertUint16(DCM_PlanarConfiguration, 0);        // interleaved RGB
-  dataset->putAndInsertString(DCM_NumberOfFrames, "2");
-
-
-  // ------------------------------------------------------------------
-  // 4. Store the raw pixel data
-  // ------------------------------------------------------------------
-  std::cout << "Storing pixel data..." << std::endl;
-
-  // 4a. Attach the data directly as a DcmPixelItem
-  dataset->putAndInsertUint8Array(DCM_PixelData, &buf_color_imgs[0], static_cast<Uint32>(buf_color_imgs.size()));
-
-  // ------------------------------------------------------------------
-  // 5. Write to disk
-  // ------------------------------------------------------------------
-  std::cout << "Writing to disk..." << std::endl;
-
-  OFCondition cond = fileformat.saveFile(folder_path + "/dicom.dcm", EXS_LittleEndianExplicit);
-  if (!cond.good())
-  {
-      std::cerr << "Error saving DICOM file: " << cond.text() << std::endl;
-  }  
-}
-
-std::unique_ptr<Inspection> load(const std::string filepath)
-=======
+  // // Save image series 
+  // // Todo check if it is better to save them as individual files or as a series
+  // // todo modify this if we have multiple sensors
+
+
+
+  // auto cols = get<0>(dense_sensor_resolution_);
+  // auto rows = get<1>(dense_sensor_resolution_);
+  // uint8_t channels = 3;
+
+  // // Create a new image data buffer
+  // std::vector<u_int8_t> buf_color_imgs;
+
+  // // Allocate enough memory for all images
+  // buf_color_imgs.reserve(dense_data_count_ * rows *  cols * channels);
+
+  // // Add every image
+  // for (std::size_t i = 0; i < dense_data_count_; i++)
+  // {
+  //   // Retrive the color image
+  //   auto img = getImageFromId(i);
+
+  //   // Add every pixel
+  //   for (int r_id = 0; r_id < rows; r_id++)
+  //   {
+  //     for (int c_id = 0; c_id < cols; c_id++)
+  //     {
+  //       auto pixel = img[r_id][c_id];
+  //       buf_color_imgs.insert(buf_color_imgs.end(),pixel.begin(),pixel.end());
+  //     }
+  //   }
+  // }
+
+  // std::string seriesUID, studyUID;
+
+  // // ------------------------------------------------------------------
+  // // 1. Create a DICOM dataset
+  // // ------------------------------------------------------------------
+  // std::cout << "Creating dataset" << std::endl;
+  // DcmFileFormat fileformat;
+  // DcmDataset *dataset = fileformat.getDataset();
+
+  // // ------------------------------------------------------------------
+  // // 2. Fill in patient / study / series meta information
+  // //    (for a minimal example we only set a few attributes)
+  // // ------------------------------------------------------------------
+  // std::cout << "Add metadata" << std::endl;
+  // dataset->putAndInsertString(DCM_PatientID, "0000");
+  // dataset->putAndInsertString(DCM_PatientName, "Doe^John");
+
+  // char uid[100];
+  // dataset->putAndInsertString(DCM_SOPClassUID, UID_SecondaryCaptureImageStorage);
+  // dataset->putAndInsertString(DCM_SOPInstanceUID, dcmGenerateUniqueIdentifier(uid, SITE_INSTANCE_UID_ROOT));
+  // char seriesUid[100];
+  // dcmGenerateUniqueIdentifier(seriesUid);
+  // dataset->putAndInsertString(DCM_SeriesInstanceUID, seriesUid);
+
+  // dataset->putAndInsertString(DCM_Modality, "OT");   // Other
+  // dataset->putAndInsertString(DCM_ConversionType, "DV");
+
+  // char studyInstanceUID[100];
+  // dcmGenerateUniqueIdentifier(studyInstanceUID);
+  // dataset->putAndInsertString(DCM_StudyInstanceUID, studyInstanceUID);
+
+
+  // // ------------------------------------------------------------------
+  // // 3. Set the image attributes
+  // // ------------------------------------------------------------------
+  // std::cout << "Setting image attributes" << std::endl;
+  // dataset->putAndInsertUint16(DCM_Rows, rows);
+  // dataset->putAndInsertUint16(DCM_Columns, cols);
+  // dataset->putAndInsertUint16(DCM_SamplesPerPixel, 3);            // RGB
+  // dataset->putAndInsertString(DCM_PhotometricInterpretation, "RGB");
+  // dataset->putAndInsertUint16(DCM_BitsAllocated, 8);              // 8‑bit per channel
+  // dataset->putAndInsertUint16(DCM_BitsStored, 8);
+  // dataset->putAndInsertUint16(DCM_HighBit, 7);
+  // dataset->putAndInsertUint16(DCM_PixelRepresentation, 0);       // unsigned
+  // dataset->putAndInsertUint16(DCM_PlanarConfiguration, 0);        // interleaved RGB
+  // dataset->putAndInsertString(DCM_NumberOfFrames, "2");
+
+
+  // // ------------------------------------------------------------------
+  // // 4. Store the raw pixel data
+  // // ------------------------------------------------------------------
+  // std::cout << "Storing pixel data..." << std::endl;
+
+  // // 4a. Attach the data directly as a DcmPixelItem
+  // dataset->putAndInsertUint8Array(DCM_PixelData, &buf_color_imgs[0], static_cast<Uint32>(buf_color_imgs.size()));
+
+  // // ------------------------------------------------------------------
+  // // 5. Write to disk
+  // // ------------------------------------------------------------------
+  // std::cout << "Writing to disk..." << std::endl;
+
+  // OFCondition cond = fileformat.saveFile(folder_path + "/dicom.dcm", EXS_LittleEndianExplicit);
+  // if (!cond.good())
+  // {
+  //     std::cerr << "Error saving DICOM file: " << cond.text() << std::endl;
+  // }  
+}
+
 void Inspection::loadMesh(const std::string & key, open3d::geometry::TriangleMesh & mesh)
->>>>>>> 661eda62
 {
   // Get mesh from db
   std::string serialized_mesh;
